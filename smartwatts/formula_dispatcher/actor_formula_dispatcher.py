--- conflicted
+++ resolved
@@ -108,7 +108,6 @@
         if the formula id identify an unique formula and the formula doesn't
         exist, create it
         """
-<<<<<<< HEAD
         if len(formula_id) == len(self.primary_group_by_rule):
             if formula_id not in self.formula_dict:
                 self._create_formula(formula_id)
@@ -118,11 +117,6 @@
                 formula.send(report)
 
     def _create_formula(self, formula_id):
-=======
-        return 0
-
-    def __create_formula(self, formula_id, arch_data):
->>>>>>> 75d32cf9
         """
         create formula from router
         """
