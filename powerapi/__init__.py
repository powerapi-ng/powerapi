--- conflicted
+++ resolved
@@ -27,8 +27,4 @@
 # OR TORT (INCLUDING NEGLIGENCE OR OTHERWISE) ARISING IN ANY WAY OUT OF THE USE
 # OF THIS SOFTWARE, EVEN IF ADVISED OF THE POSSIBILITY OF SUCH DAMAGE.
 
-<<<<<<< HEAD
-__version__ = "1.0.1"
-=======
-__version__ = "1.0.2"
->>>>>>> 4e99026d
+__version__ = "1.0.2"