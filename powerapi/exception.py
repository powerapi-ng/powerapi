# Copyright (c) 2021, INRIA
# Copyright (c) 2021, University of Lille
# All rights reserved.
#
# Redistribution and use in source and binary forms, with or without
# modification, are permitted provided that the following conditions are met:
#
# * Redistributions of source code must retain the above copyright notice, this
#   list of conditions and the following disclaimer.
#
# * Redistributions in binary form must reproduce the above copyright notice,
#   this list of conditions and the following disclaimer in the documentation
#   and/or other materials provided with the distribution.
#
# * Neither the name of the copyright holder nor the names of its
#   contributors may be used to endorse or promote products derived from
#   this software without specific prior written permission.
#
# THIS SOFTWARE IS PROVIDED BY THE COPYRIGHT HOLDERS AND CONTRIBUTORS "AS IS"
# AND ANY EXPRESS OR IMPLIED WARRANTIES, INCLUDING, BUT NOT LIMITED TO, THE
# IMPLIED WARRANTIES OF MERCHANTABILITY AND FITNESS FOR A PARTICULAR PURPOSE ARE
# DISCLAIMED. IN NO EVENT SHALL THE COPYRIGHT HOLDER OR CONTRIBUTORS BE LIABLE
# FOR ANY DIRECT, INDIRECT, INCIDENTAL, SPECIAL, EXEMPLARY, OR CONSEQUENTIAL
# DAMAGES (INCLUDING, BUT NOT LIMITED TO, PROCUREMENT OF SUBSTITUTE GOODS OR
# SERVICES; LOSS OF USE, DATA, OR PROFITS; OR BUSINESS INTERRUPTION) HOWEVER
# CAUSED AND ON ANY THEORY OF LIABILITY, WHETHER IN CONTRACT, STRICT LIABILITY,
# OR TORT (INCLUDING NEGLIGENCE OR OTHERWISE) ARISING IN ANY WAY OUT OF THE USE
# OF THIS SOFTWARE, EVEN IF ADVISED OF THE POSSIBILITY OF SUCH DAMAGE.

<<<<<<< HEAD
# author : Lauric Desauw
# Last modified : 16 Mars 2022

=======
##############################
#
# Classes
#
##############################
>>>>>>> 45c773ed

class PowerAPIException(Exception):
    """ PowerAPIException base class"""


class PowerAPIExceptionWithMessage(PowerAPIException):
<<<<<<< HEAD
    """
    PowerAPIException base class
    """

=======
    """ PowerAPIException base class """
>>>>>>> 45c773ed
    def __init__(self, msg):
        PowerAPIException.__init__(self)
        self.msg = msg


<<<<<<< HEAD
class DestinationException(PowerAPIExceptionWithMessage):
    """
    Exception for Destination class
    """

    def __init__(self, destination_class, error_message):
        PowerAPIExceptionWithMessage.__init__(
            self, destination_class + " exception : " + error_message
        )
=======
class BadInputDataException(PowerAPIExceptionWithMessage):
    """ Exception raised when input data can't be converted to a Report """

    def __init__(self, msg, input_data):
        PowerAPIExceptionWithMessage.__init__(self, msg)
        self.input_data = input_data
>>>>>>> 45c773ed
<|MERGE_RESOLUTION|>--- conflicted
+++ resolved
@@ -27,37 +27,31 @@
 # OR TORT (INCLUDING NEGLIGENCE OR OTHERWISE) ARISING IN ANY WAY OUT OF THE USE
 # OF THIS SOFTWARE, EVEN IF ADVISED OF THE POSSIBILITY OF SUCH DAMAGE.
 
-<<<<<<< HEAD
-# author : Lauric Desauw
+
+# author : Lauric Desauw, Daniel Romero Acero
 # Last modified : 16 Mars 2022
 
-=======
 ##############################
 #
 # Classes
 #
 ##############################
->>>>>>> 45c773ed
+
 
 class PowerAPIException(Exception):
-    """ PowerAPIException base class"""
+    """PowerAPIException base class"""
 
 
 class PowerAPIExceptionWithMessage(PowerAPIException):
-<<<<<<< HEAD
     """
     PowerAPIException base class
     """
 
-=======
-    """ PowerAPIException base class """
->>>>>>> 45c773ed
     def __init__(self, msg):
         PowerAPIException.__init__(self)
         self.msg = msg
 
 
-<<<<<<< HEAD
 class DestinationException(PowerAPIExceptionWithMessage):
     """
     Exception for Destination class
@@ -67,11 +61,11 @@
         PowerAPIExceptionWithMessage.__init__(
             self, destination_class + " exception : " + error_message
         )
-=======
+
+
 class BadInputDataException(PowerAPIExceptionWithMessage):
-    """ Exception raised when input data can't be converted to a Report """
+    """Exception raised when input data can't be converted to a Report"""
 
     def __init__(self, msg, input_data):
         PowerAPIExceptionWithMessage.__init__(self, msg)
-        self.input_data = input_data
->>>>>>> 45c773ed
+        self.input_data = input_data